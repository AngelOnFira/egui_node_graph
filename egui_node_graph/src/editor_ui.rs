--- conflicted
+++ resolved
@@ -60,8 +60,6 @@
     #[must_use]
     pub fn draw_graph_editor(
         &mut self,
-<<<<<<< HEAD
-        ctx: &CtxRef,
         ui: &mut Ui,
         all_kinds: impl NodeTemplateIter<Item = NodeTemplate>,
     ) -> GraphResponse<UserResponse> {
@@ -71,15 +69,8 @@
         let editor_rect = ui.max_rect();
         ui.allocate_rect(editor_rect, Sense::hover());
 
-        let mouse = &ctx.input().pointer;
-        let cursor_pos = mouse.hover_pos().unwrap_or(Pos2::ZERO);
+        let cursor_pos = ui.ctx().input().pointer.hover_pos().unwrap_or(Pos2::ZERO);
         let mut cursor_in_editor = editor_rect.contains(cursor_pos);
-=======
-        ctx: &Context,
-        all_kinds: impl NodeTemplateIter<Item = NodeTemplate>,
-    ) -> GraphResponse<UserResponse> {
-        let cursor_pos = ctx.input().pointer.hover_pos().unwrap_or(Pos2::ZERO);
->>>>>>> 8f0394aa
 
         // Gets filled with the port locations as nodes are drawn
         let mut port_locations = PortLocations::new();
@@ -130,7 +121,7 @@
             if let Some(pos) = node_finder.position {
                 node_finder_area = node_finder_area.current_pos(pos);
             }
-            node_finder_area.show(ctx, |ui| {
+            node_finder_area.show(ui.ctx(), |ui| {
                 if let Some(node_kind) = node_finder.show(ui, all_kinds) {
                     let new_node = self.graph.add_node(
                         node_kind.node_graph_label(),
@@ -244,7 +235,7 @@
         /* Mouse input handling */
 
         // This locks the context, so don't hold on to it for too long.
-        let mouse = &ctx.input().pointer;
+        let mouse = &ui.ctx().input().pointer;
 
         if mouse.any_released() && self.connection_in_progress.is_some() {
             self.connection_in_progress = None;
@@ -253,12 +244,12 @@
         if mouse.button_down(PointerButton::Secondary) && cursor_in_editor{
             self.node_finder = Some(NodeFinder::new_at(cursor_pos));
         }
-        if ctx.input().key_pressed(Key::Escape) {
+        if ui.ctx().input().key_pressed(Key::Escape) {
             self.node_finder = None;
         }
 
-        if ctx.input().pointer.middle_down() {
-            self.pan_zoom.pan += ctx.input().pointer.delta();
+        if ui.ctx().input().pointer.middle_down() {
+            self.pan_zoom.pan += ui.ctx().input().pointer.delta();
         }
 
         // Deselect and deactivate finder if the editor backround is clicked,
